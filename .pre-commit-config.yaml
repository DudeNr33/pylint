--- conflicted
+++ resolved
@@ -77,13 +77,8 @@
         types: [python]
         args: []
         require_serial: true
-<<<<<<< HEAD
-        additional_dependencies: []
-        exclude: tests/functional/|tests/input|tests(/.*)*/data|tests/regrtest_data/|tests(/.*)+/conftest.py|doc/|bin/
-=======
         additional_dependencies: ["types-pkg_resources==0.1.3", "types-toml==0.1.3"]
-        exclude: tests/functional/|tests/input|tests/extensions/data|tests/regrtest_data/|tests/data/|doc/|bin/
->>>>>>> 1e55ae64
+        exclude: tests/functional/|tests/input|tests(/.*)*/data|tests/regrtest_data/|tests/data/|tests(/.*)+/conftest.py|doc/|bin/
   - repo: https://github.com/pre-commit/mirrors-prettier
     rev: v2.3.1
     hooks:
