--- conflicted
+++ resolved
@@ -14,11 +14,7 @@
 
 env:
   # This needs to be the SAME as in the Main and PR job
-<<<<<<< HEAD
-  CACHE_VERSION: 29
-=======
-  CACHE_VERSION: 28
->>>>>>> 20af036e
+  CACHE_VERSION: 30
 
 permissions:
   contents: read
