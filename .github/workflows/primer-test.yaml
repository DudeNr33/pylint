name: Primer

on:
  push:
    branches:
      - main
      - 2.*
  pull_request:
    paths:
      - "pylint/**"
      - "tests/primer/**"
      - "requirements*"
      - ".github/workflows/primer-test.yaml"

env:
<<<<<<< HEAD
  CACHE_VERSION: 24
=======
  CACHE_VERSION: 26
>>>>>>> 5716ad10

concurrency:
  group: ${{ github.workflow }}-${{ github.event.pull_request.number || github.ref }}
  cancel-in-progress: true

jobs:
  prepare-tests-linux:
    name: prepare / ${{ matrix.python-version }} / Linux
    runs-on: ubuntu-latest
    timeout-minutes: 5
    strategy:
      matrix:
        python-version: [3.8, 3.9, "3.10"]
    outputs:
      python-key: ${{ steps.generate-python-key.outputs.key }}
    steps:
      - name: Check out code from GitHub
        uses: actions/checkout@v3.0.2
      - name: Set up Python ${{ matrix.python-version }}
        id: python
        uses: actions/setup-python@v4.2.0
        with:
          python-version: ${{ matrix.python-version }}
      - name: Generate partial Python venv restore key
        id: generate-python-key
        run: >-
          echo "::set-output name=key::venv-${{ env.CACHE_VERSION }}-${{
            hashFiles('setup.cfg', 'requirements_test.txt', 'requirements_test_min.txt')
          }}"
      - name: Restore Python virtual environment
        id: cache-venv
        uses: actions/cache@v3.0.8
        with:
          path: venv
          key: >-
            ${{ runner.os }}-${{ steps.python.outputs.python-version }}-${{
            steps.generate-python-key.outputs.key }}
          restore-keys: |
            ${{ runner.os }}-${{ steps.python.outputs.python-version }}-venv-${{ env.CACHE_VERSION }}-
      - name: Create Python virtual environment
        if: steps.cache-venv.outputs.cache-hit != 'true'
        run: |
          python -m venv venv
          . venv/bin/activate
          python -m pip install -U pip setuptools wheel
          pip install -U -r requirements_test.txt

  pytest-primer-stdlib:
    name: run on stdlib / ${{ matrix.python-version }} / Linux
    runs-on: ubuntu-latest
    timeout-minutes: 10
    needs: prepare-tests-linux
    strategy:
      matrix:
        python-version: [3.8, 3.9, "3.10"]
    steps:
      - name: Check out code from GitHub
        uses: actions/checkout@v3.0.2
      - name: Set up Python ${{ matrix.python-version }}
        id: python
        uses: actions/setup-python@v4.2.0
        with:
          python-version: ${{ matrix.python-version }}
      - name: Restore Python virtual environment
        id: cache-venv
        uses: actions/cache@v3.0.8
        with:
          path: venv
          key:
            ${{ runner.os }}-${{ steps.python.outputs.python-version }}-${{
            needs.prepare-tests-linux.outputs.python-key }}
      - name: Fail job if Python cache restore failed
        if: steps.cache-venv.outputs.cache-hit != 'true'
        run: |
          echo "Failed to restore Python venv from cache"
          exit 1
      - name: Run pytest
        run: |
          . venv/bin/activate
          pip install -e .
          pytest -m primer_stdlib --primer-stdlib -n auto -vv

  pytest-primer-external-batch-one:
    name: run on batch one / ${{ matrix.python-version }} / Linux
    runs-on: ubuntu-latest
    timeout-minutes: 60
    needs: prepare-tests-linux
    strategy:
      matrix:
        python-version: [3.8, 3.9, "3.10"]
    steps:
      - name: Check out code from GitHub
        uses: actions/checkout@v3.0.2
      - name: Set up Python ${{ matrix.python-version }}
        id: python
        uses: actions/setup-python@v4.2.0
        with:
          python-version: ${{ matrix.python-version }}
      - name: Restore Python virtual environment
        id: cache-venv
        uses: actions/cache@v3.0.8
        with:
          path: venv
          key:
            ${{ runner.os }}-${{ steps.python.outputs.python-version }}-${{
            needs.prepare-tests-linux.outputs.python-key }}
      - name: Fail job if Python cache restore failed
        if: steps.cache-venv.outputs.cache-hit != 'true'
        run: |
          echo "Failed to restore Python venv from cache"
          exit 1
      - name: Run pytest
        run: |
          . venv/bin/activate
          pip install -e .
          pytest -m primer_external_batch_one --primer-external -n auto -vv<|MERGE_RESOLUTION|>--- conflicted
+++ resolved
@@ -13,11 +13,7 @@
       - ".github/workflows/primer-test.yaml"
 
 env:
-<<<<<<< HEAD
-  CACHE_VERSION: 24
-=======
   CACHE_VERSION: 26
->>>>>>> 5716ad10
 
 concurrency:
   group: ${{ github.workflow }}-${{ github.event.pull_request.number || github.ref }}
