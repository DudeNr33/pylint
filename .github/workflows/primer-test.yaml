name: Primer

on:
  push:
    branches:
      - main
      - 2.*
  pull_request:
    paths:
      - "pylint/**"
      - "tests/primer/**"
      - "requirements*"
      - ".github/workflows/primer-test.yaml"

env:
<<<<<<< HEAD
  CACHE_VERSION: 29
=======
  CACHE_VERSION: 28
>>>>>>> 20af036e

concurrency:
  group: ${{ github.workflow }}-${{ github.event.pull_request.number || github.ref }}
  cancel-in-progress: true

jobs:
  prepare-tests-linux:
    name: prepare / ${{ matrix.python-version }} / Linux
    runs-on: ubuntu-latest
    timeout-minutes: 5
    strategy:
      matrix:
        python-version: [3.8, 3.9, "3.10", "3.11-dev"]
    outputs:
      python-key: ${{ steps.generate-python-key.outputs.key }}
    steps:
      - name: Check out code from GitHub
        uses: actions/checkout@v3.0.2
      - name: Set up Python ${{ matrix.python-version }}
        id: python
        uses: actions/setup-python@v4.2.0
        with:
          python-version: ${{ matrix.python-version }}
      - name: Generate partial Python venv restore key
        id: generate-python-key
        run: >-
          echo "::set-output name=key::venv-${{ env.CACHE_VERSION }}-${{
            hashFiles('setup.cfg', 'requirements_test.txt', 'requirements_test_min.txt')
          }}"
      - name: Restore Python virtual environment
        id: cache-venv
        uses: actions/cache@v3.0.10
        with:
          path: venv
          key: >-
            ${{ runner.os }}-${{ steps.python.outputs.python-version }}-${{
            steps.generate-python-key.outputs.key }}
          restore-keys: |
            ${{ runner.os }}-${{ steps.python.outputs.python-version }}-venv-${{ env.CACHE_VERSION }}-
      - name: Create Python virtual environment
        if: steps.cache-venv.outputs.cache-hit != 'true'
        run: |
          python -m venv venv
          . venv/bin/activate
          python -m pip install -U pip setuptools wheel
          pip install -U -r requirements_test.txt

  pytest-primer-stdlib:
    name: run on stdlib / ${{ matrix.python-version }} / Linux
    runs-on: ubuntu-latest
    timeout-minutes: 10
    needs: prepare-tests-linux
    strategy:
      matrix:
        python-version: [3.8, 3.9, "3.10", "3.11-dev"]
    steps:
      - name: Check out code from GitHub
        uses: actions/checkout@v3.0.2
      - name: Set up Python ${{ matrix.python-version }}
        id: python
        uses: actions/setup-python@v4.2.0
        with:
          python-version: ${{ matrix.python-version }}
      - name: Restore Python virtual environment
        id: cache-venv
        uses: actions/cache@v3.0.10
        with:
          path: venv
          key:
            ${{ runner.os }}-${{ steps.python.outputs.python-version }}-${{
            needs.prepare-tests-linux.outputs.python-key }}
      - name: Fail job if Python cache restore failed
        if: steps.cache-venv.outputs.cache-hit != 'true'
        run: |
          echo "Failed to restore Python venv from cache"
          exit 1
      - name: Run pytest
        run: |
          . venv/bin/activate
          pip install -e .
          pytest -m primer_stdlib --primer-stdlib -n auto -vv

  pytest-primer-external-batch-one:
    name: run on batch one / ${{ matrix.python-version }} / Linux
    runs-on: ubuntu-latest
    timeout-minutes: 60
    needs: prepare-tests-linux
    strategy:
      matrix:
        python-version: [3.8, 3.9, "3.10", "3.11-dev"]
    steps:
      - name: Check out code from GitHub
        uses: actions/checkout@v3.0.2
      - name: Set up Python ${{ matrix.python-version }}
        id: python
        uses: actions/setup-python@v4.2.0
        with:
          python-version: ${{ matrix.python-version }}
      - name: Restore Python virtual environment
        id: cache-venv
        uses: actions/cache@v3.0.10
        with:
          path: venv
          key:
            ${{ runner.os }}-${{ steps.python.outputs.python-version }}-${{
            needs.prepare-tests-linux.outputs.python-key }}
      - name: Fail job if Python cache restore failed
        if: steps.cache-venv.outputs.cache-hit != 'true'
        run: |
          echo "Failed to restore Python venv from cache"
          exit 1
      - name: Run pytest
        run: |
          . venv/bin/activate
          pip install -e .
          pytest -m primer_external_batch_one --primer-external -n auto -vv<|MERGE_RESOLUTION|>--- conflicted
+++ resolved
@@ -13,11 +13,7 @@
       - ".github/workflows/primer-test.yaml"
 
 env:
-<<<<<<< HEAD
-  CACHE_VERSION: 29
-=======
-  CACHE_VERSION: 28
->>>>>>> 20af036e
+  CACHE_VERSION: 30
 
 concurrency:
   group: ${{ github.workflow }}-${{ github.event.pull_request.number || github.ref }}
